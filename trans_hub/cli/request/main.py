# trans_hub/cli/request/main.py
"""
Trans-Hub Request CLI 子模块。
"""

import asyncio
from typing import List, Optional

import structlog
from rich.console import Console

from trans_hub.coordinator import Coordinator

log = structlog.get_logger("trans_hub.cli.request")
console = Console()


async def _async_request(
    coordinator: Coordinator,
    text: str,
    target_lang: List[str],
    source_lang: Optional[str],
    business_id: Optional[str],
    force: bool,
) -> None:
    """
    异步提交翻译请求的内部函数。
    """
    log.info("收到新的翻译请求...", text=text, targets=target_lang, force=force)
    await coordinator.request(
        text_content=text,
        target_langs=target_lang,
        source_lang=source_lang,
        business_id=business_id,
        force_retranslate=force,
    )
    console.print("[green]✅ 翻译请求已成功提交！[/green]")


def request(
    coordinator: Coordinator,
    loop: asyncio.AbstractEventLoop,
    text: str,
    target_lang: List[str],
    source_lang: Optional[str] = None,
    business_id: Optional[str] = None,
    force: bool = False,
) -> None:
    """
    提交一个新的翻译请求到队列中。
    """
    try:
        loop.run_until_complete(
            _async_request(
                coordinator, text, target_lang, source_lang, business_id, force
            )
        )
        log.info("翻译请求处理完成")
    except Exception as e:
        log.error("请求处理失败", error=str(e), exc_info=True)
<<<<<<< HEAD
        raise SystemExit(1)
=======
        raise SystemExit(1)
    finally:
        # 确保协调器已关闭
        if coordinator:
            log.info("请求处理完成，正在关闭协调器...")
            loop.run_until_complete(coordinator.close())
            log.info("协调器已关闭")
            loop.close()
            # 重置全局状态以便后续命令可重新初始化
            try:
                import trans_hub.cli as cli_main

                cli_main._coordinator = None
                cli_main._loop = None
            except Exception:
                pass
>>>>>>> 2c88befe
<|MERGE_RESOLUTION|>--- conflicted
+++ resolved
@@ -58,10 +58,8 @@
         log.info("翻译请求处理完成")
     except Exception as e:
         log.error("请求处理失败", error=str(e), exc_info=True)
-<<<<<<< HEAD
         raise SystemExit(1)
-=======
-        raise SystemExit(1)
+
     finally:
         # 确保协调器已关闭
         if coordinator:
@@ -77,4 +75,3 @@
                 cli_main._loop = None
             except Exception:
                 pass
->>>>>>> 2c88befe
