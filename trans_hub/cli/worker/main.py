--- conflicted
+++ resolved
@@ -154,15 +154,13 @@
                 except asyncio.CancelledError:
                     log.info(f"任务 {task} 已取消")
                 except Exception as e:
-<<<<<<< HEAD
-                    log.error(f"任务 {task} 取消时发生异常: {e}", exc_info=True)
-=======
                     log.error(
                         f"任务 {task} 取消时发生异常: {e}",
                         exc_info=True,
                     )
 
     loop.run_until_complete(cancel_pending_tasks())
+
 
     # 执行协调器的优雅关闭
     log.info("Worker 任务已完成，正在关闭协调器...")
@@ -179,5 +177,4 @@
             cli_main._coordinator = None
             cli_main._loop = None
         except Exception:
-            pass
->>>>>>> 2c88befe
+            pass