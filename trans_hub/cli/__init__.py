# trans_hub/cli/__init__.py
"""
Trans-Hub CLI 模块入口。
"""

import asyncio
import functools
from typing import Any, Callable, Optional

import structlog
import typer
from rich.console import Console

from trans_hub.cli.gc.main import gc as gc_command
from trans_hub.cli.request.main import request as request_command
from trans_hub.cli.worker.main import run_worker
from trans_hub.config import TransHubConfig
from trans_hub.coordinator import Coordinator

from trans_hub.utils import validate_lang_codes

from trans_hub.logging_config import setup_logging


log = structlog.get_logger("trans_hub.cli")
console = Console()
DEFAULT_BATCH_SIZE = TransHubConfig().batch_size

# 创建Typer应用实例
app = typer.Typer(help="Trans-Hub 命令行工具")

# 全局状态管理
# 注意：这里简化了状态管理，实际项目中可能需要更复杂的机制
_coordinator: Optional[Coordinator] = None
_loop: Optional[asyncio.AbstractEventLoop] = None


def _initialize_coordinator(
    skip_init: bool = False,
) -> tuple[Coordinator, asyncio.AbstractEventLoop]:
    """
    初始化协调器和事件循环。
    """


class State:
    """
    全局状态类，用于存储CLI运行时的状态信息。
    """

    def __init__(self) -> None:
        self.coordinator: Optional[Coordinator] = None
        self.loop: Optional[asyncio.AbstractEventLoop] = None


def _initialize_coordinator() -> tuple[Coordinator, asyncio.AbstractEventLoop]:
    """初始化协调器和事件循环并执行初始化。"""

    global _coordinator, _loop

    if (
        _coordinator is not None
        and _loop is not None
        and _coordinator.initialized
    ):
        return _coordinator, _loop

    # 创建新的事件循环
    _loop = asyncio.new_event_loop()
    asyncio.set_event_loop(_loop)

    # 初始化协调器
    config = TransHubConfig()
    setup_logging(
        log_level=config.logging.level,
        log_format=config.logging.format,
    )
    from trans_hub.persistence.sqlite import SQLitePersistenceHandler

    _persistence_handler = SQLitePersistenceHandler(config.database_url)
    _coordinator = Coordinator(config, _persistence_handler)
    _loop.run_until_complete(_coordinator.initialize())

    return _coordinator, _loop


def reset_state() -> None:
    """重置全局协调器和事件循环状态。"""
    global _coordinator, _loop
    _coordinator = None
    _loop = None


def _with_coordinator(func: Callable[..., Any]) -> Callable[..., Any]:
    """
    装饰器，用于为CLI命令提供协调器和事件循环。
    """

    @functools.wraps(func)
    def wrapper(*args: Any, **kwargs: Any) -> Any:
        global _coordinator, _loop
        # 初始化协调器和事件循环
        coordinator, loop = _initialize_coordinator()
        has_error = False
        try:
            # 将coordinator和loop添加到kwargs中
            kwargs["coordinator"] = coordinator
            kwargs["loop"] = loop
            # 调用原始函数
            return func(*args, **kwargs)
        except Exception as e:
            has_error = True
            log.error("命令执行失败", error=str(e), exc_info=True)
            console.print(f"[red]❌ 命令执行失败: {e}[/red]")
            raise typer.Exit(1)
        finally:
<<<<<<< HEAD
            global _coordinator, _loop
            try:
                if coordinator and loop:
                    loop.run_until_complete(coordinator.close())
            finally:
                if loop:
                    loop.close()
            _coordinator = None
            _loop = None
=======
            if has_error:
                if coordinator and loop:
                    try:
                        loop.run_until_complete(coordinator.close())
                    finally:
                        loop.close()
                _coordinator = None
                _loop = None
>>>>>>> 2c88befe

    return wrapper


from trans_hub.cli.app.main import app as app_app

# 添加子命令
app.add_typer(app_app, name="app", help="应用主入口")


@app.command()
@_with_coordinator
def worker(
    coordinator: Coordinator,
    loop: asyncio.AbstractEventLoop,
    langs: list[str] = typer.Option([], "--lang", "-l", help="要处理的语言列表"),
    batch_size: int = typer.Option(
        DEFAULT_BATCH_SIZE,
        "--batch-size",
        "-b",
        help=f"每批处理的任务数量（默认读取配置 batch_size={DEFAULT_BATCH_SIZE}）",
    ),
    poll_interval: int = typer.Option(
        5, "--poll-interval", "-p", help="轮询间隔（秒）"
    ),
) -> None:
    """
    启动Trans-Hub Worker进程，处理待翻译任务。
    """
    # 校验语言代码
    validate_lang_codes(langs)

    # 创建关闭事件
    shutdown_event = asyncio.Event()
    run_worker(coordinator, loop, shutdown_event, langs, batch_size, poll_interval)


@app.command()
@_with_coordinator
def request(
    coordinator: Coordinator,
    loop: asyncio.AbstractEventLoop,
    text: str = typer.Argument(..., help="要翻译的文本内容"),
    target_lang: list[str] = typer.Option(..., "--target", "-t", help="目标语言列表"),
    source_lang: Optional[str] = typer.Option(
        None, "--source", "-s", help="源语言（可选，自动检测）"
    ),
    business_id: Optional[str] = typer.Option(
        None, "--business-id", "-b", help="业务ID（可选）"
    ),
    force: bool = typer.Option(
        False, "--force", "-f", help="强制重新翻译，即使已有结果"
    ),
) -> None:
    """
    提交一个新的翻译请求到队列中。
    """
    # 校验目标语言代码
    validate_lang_codes(target_lang)

    request_command(
        coordinator, loop, text, target_lang, source_lang, business_id, force
    )


@app.command()
@_with_coordinator
def gc(
    coordinator: Coordinator,
    loop: asyncio.AbstractEventLoop,
    retention_days: int = typer.Option(90, "--retention-days", "-r", help="保留天数"),
    dry_run: bool = typer.Option(False, "--dry-run", "-d", help="仅预览，不执行删除"),
) -> None:
    """
    执行数据库垃圾回收，清理过期的、无关联的旧数据。
    """
    gc_command(coordinator, loop, retention_days, dry_run)


@app.command("db-migrate")
def db_migrate_cmd(
    database_url: str = typer.Option("", "--database-url", "-u", help="数据库URL"),
) -> None:
    """
    执行数据库迁移。
    """
    try:
        from trans_hub.cli.db.main import db_migrate

        db_migrate(database_url=database_url or "")
    except Exception as e:
        log.error("命令执行失败", error=str(e), exc_info=True)
        console.print(f"[red]❌ 命令执行失败: {e}[/red]")
        raise typer.Exit(1)


@app.callback(invoke_without_command=True)
def main(
    ctx: typer.Context,
    version: bool = typer.Option(False, "--version", "-v", help="显示版本信息并退出"),
) -> None:
    """
    Trans-Hub 命令行工具主入口。
    """
    if version:
        console.print("Trans-Hub CLI Version 1.0.0")
        raise typer.Exit()
    if ctx.invoked_subcommand is None:
        # 没有指定子命令时显示帮助信息
        console.print(ctx.get_help())
        raise typer.Exit(0)


if __name__ == "__main__":
    app()<|MERGE_RESOLUTION|>--- conflicted
+++ resolved
@@ -114,7 +114,7 @@
             console.print(f"[red]❌ 命令执行失败: {e}[/red]")
             raise typer.Exit(1)
         finally:
-<<<<<<< HEAD
+
             global _coordinator, _loop
             try:
                 if coordinator and loop:
@@ -124,7 +124,7 @@
                     loop.close()
             _coordinator = None
             _loop = None
-=======
+
             if has_error:
                 if coordinator and loop:
                     try:
@@ -133,7 +133,7 @@
                         loop.close()
                 _coordinator = None
                 _loop = None
->>>>>>> 2c88befe
+
 
     return wrapper
 
