--- conflicted
+++ resolved
@@ -34,14 +34,14 @@
 _coordinator: Optional[Coordinator] = None
 _loop: Optional[asyncio.AbstractEventLoop] = None
 
-<<<<<<< HEAD
+
 def _initialize_coordinator(
     skip_init: bool = False,
 ) -> tuple[Coordinator, asyncio.AbstractEventLoop]:
     """
     初始化协调器和事件循环。
     """
-=======
+
 
 class State:
     """
@@ -55,7 +55,7 @@
 
 def _initialize_coordinator() -> tuple[Coordinator, asyncio.AbstractEventLoop]:
     """初始化协调器和事件循环并执行初始化。"""
->>>>>>> 50262c10
+
     global _coordinator, _loop
 
     if (
