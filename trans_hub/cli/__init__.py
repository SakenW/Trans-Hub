--- conflicted
+++ resolved
@@ -157,12 +157,12 @@
 def worker(
     coordinator: Coordinator,
     loop: asyncio.AbstractEventLoop,
-<<<<<<< HEAD
+
     langs: list[str] = typer.Option(
         [], "--lang", "-l", help="要处理的语言列表（至少指定一个）"
     ),
     batch_size: int = typer.Option(10, "--batch-size", "-b", help="每批处理的任务数量"),
-=======
+
     langs: list[str] = typer.Option([], "--lang", "-l", help="要处理的语言列表"),
     batch_size: int = typer.Option(
         DEFAULT_BATCH_SIZE,
@@ -170,7 +170,7 @@
         "-b",
         help=f"每批处理的任务数量（默认读取配置 batch_size={DEFAULT_BATCH_SIZE}）",
     ),
->>>>>>> 19759ad7
+
     poll_interval: int = typer.Option(
         5, "--poll-interval", "-p", help="轮询间隔（秒）"
     ),
@@ -178,15 +178,15 @@
     """
     启动Trans-Hub Worker进程，处理待翻译任务。
     """
-<<<<<<< HEAD
+
     if not langs:
         log.error("No target languages specified for worker")
         console.print("[red]❌ 必须使用 --lang 指定至少一个语言[/red]")
         raise typer.Exit(1)
-=======
+
     # 校验语言代码
     validate_lang_codes(langs)
->>>>>>> 19759ad7
+
 
     # 创建关闭事件
     shutdown_event = asyncio.Event()
