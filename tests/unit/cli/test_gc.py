--- conflicted
+++ resolved
@@ -194,7 +194,7 @@
         retention_days, True
     )
     # 验证没有显示确认对话框
-<<<<<<< HEAD
+
     assert "数据库很干净，无需进行垃圾回收" in str(
         mock_console_print.call_args_list
     )
@@ -202,7 +202,7 @@
     assert mock_event_loop.run_until_complete.call_args_list[-1] == call(
         mock_coordinator.close_coro
     )
-=======
+
     assert "数据库很干净，无需进行垃圾回收" in str(mock_console_print.call_args_list)
 
 
@@ -211,7 +211,7 @@
     mock_console_print: MagicMock,
     mock_coordinator: MagicMock,
     mock_event_loop: MagicMock,
-) -> None:
+
     """当垃圾回收发生异常时应优雅退出。"""
     retention_days = TransHubConfig().gc_retention_days
     mock_coordinator.run_garbage_collection.side_effect = Exception("boom")
@@ -220,4 +220,3 @@
         gc(mock_coordinator, mock_event_loop, retention_days, True)
 
     mock_console_print.assert_called()
->>>>>>> a028df5a
