--- conflicted
+++ resolved
@@ -55,11 +55,11 @@
     mock_event_loop: MagicMock,
 ) -> None:
     """测试 gc 命令的干运行模式。"""
-<<<<<<< HEAD
-    # 准备测试数据
-=======
-    # 使用配置中的默认保留天数
->>>>>>> de50d2d0
+
+    # 准备测试数据
+
+    # 使用配置中的默认保留天数
+
     retention_days = TransHubConfig().gc_retention_days
     dry_run = True
 
@@ -93,11 +93,11 @@
     mock_questionary_confirm: MagicMock,
 ) -> None:
     """测试 gc 命令的实际运行模式（用户确认）。"""
-<<<<<<< HEAD
-    # 准备测试数据
-=======
-    # 使用配置中的默认保留天数
->>>>>>> de50d2d0
+
+    # 准备测试数据
+
+    # 使用配置中的默认保留天数
+
     retention_days = TransHubConfig().gc_retention_days
     dry_run = False
 
@@ -142,11 +142,11 @@
     mock_questionary_confirm: MagicMock,
 ) -> None:
     """测试 gc 命令的实际运行模式（用户取消）。"""
-<<<<<<< HEAD
-    # 准备测试数据
-=======
-    # 使用配置中的默认保留天数
->>>>>>> de50d2d0
+
+    # 准备测试数据
+
+    # 使用配置中的默认保留天数
+
     retention_days = TransHubConfig().gc_retention_days
     dry_run = False
 
@@ -190,11 +190,11 @@
     mock_event_loop: MagicMock,
 ) -> None:
     """测试 gc 命令在没有数据可清理时的行为。"""
-<<<<<<< HEAD
-    # 准备测试数据
-=======
-    # 使用配置中的默认保留天数
->>>>>>> de50d2d0
+
+    # 准备测试数据
+
+    # 使用配置中的默认保留天数
+
     retention_days = TransHubConfig().gc_retention_days
     dry_run = False
 
