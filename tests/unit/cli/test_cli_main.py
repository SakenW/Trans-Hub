--- conflicted
+++ resolved
@@ -13,11 +13,11 @@
 from typer.testing import CliRunner
 
 from trans_hub.cli import app
-<<<<<<< HEAD
+
 from trans_hub.exceptions import ConfigurationError
-=======
+
 from trans_hub import __version__
->>>>>>> abd2c938
+
 
 
 @pytest.fixture
