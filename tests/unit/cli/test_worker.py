--- conflicted
+++ resolved
@@ -446,7 +446,7 @@
 
 
 @pytest.mark.asyncio
-<<<<<<< HEAD
+
 async def test_run_worker_signal_handler_fallback(
     mock_coordinator: MagicMock,
     shutdown_event: asyncio.Event,
@@ -464,7 +464,7 @@
     assert mock_signal.call_count == 2
     mock_signal.assert_any_call(signal.SIGTERM, ANY)
     mock_signal.assert_any_call(signal.SIGINT, ANY)
-=======
+
 async def test_cleanup_cancels_pending_tasks() -> None:
     """确保清理逻辑能够取消未完成的任务。"""
     loop = asyncio.new_event_loop()
@@ -493,7 +493,7 @@
 
     loop.run_until_complete(asyncio.sleep(0))
     loop.close()
-=======
+
 def test_worker_requires_langs(runner: CliRunner) -> None:
     """未提供语言列表时命令应失败。"""
     result = runner.invoke(app, ["worker"])
@@ -504,4 +504,4 @@
     """无效语言代码应导致命令失败。"""
     result = runner.invoke(app, ["worker", "--lang", "invalid"])
     assert result.exit_code != 0
->>>>>>> be36fb81
+
