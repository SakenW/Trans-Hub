--- conflicted
+++ resolved
@@ -511,7 +511,7 @@
     assert mock_coordinator.process_pending_translations.call_count > 0, "process_pending_translations 未被调用"
 
 
-<<<<<<< HEAD
+
 @patch("trans_hub.cli.run_worker")
 @patch("trans_hub.cli._initialize_coordinator")
 def test_cli_worker_closes_loop(
@@ -533,7 +533,7 @@
     mock_loop.run_until_complete.assert_called_once()
     mock_coordinator.close.assert_called_once()
     mock_loop.close.assert_called_once()
-=======
+
 @pytest.mark.asyncio
 
 async def test_run_worker_signal_handler_fallback(
@@ -594,4 +594,4 @@
     result = runner.invoke(app, ["worker", "--lang", "invalid"])
     assert result.exit_code != 0
 
->>>>>>> 2c88befe
+
