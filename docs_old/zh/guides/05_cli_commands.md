# Trans-Hub CLI 命令参考指南

## 简介
Trans-Hub 提供了强大的命令行工具，用于管理和操作翻译服务。本指南详细介绍了所有可用的 CLI 命令及其参数。

## 主命令

### 版本信息
显示当前 Trans-Hub CLI 的版本信息。

```bash
trans-hub --version
# 或
trans-hub -v
```

## 子命令

### app
应用主入口。详细功能请参考 app 子模块文档。

```bash
trans-hub app [子命令]
```

### worker
启动 Trans-Hub Worker 进程，处理待翻译任务。

**参数**:
- `--lang`, `-l`: 要处理的语言列表（必需，至少指定一个）
- `--batch-size`, `-b`: 每批处理的任务数量，默认值为 10
- `--poll-interval`, `-p`: 轮询间隔（秒），默认值为 5.0

> 未指定 `--lang` 时命令将失败。

**示例**:
```bash
<<<<<<< HEAD
=======
# 启动 Worker 进程，处理所有语言的任务
trans-hub worker

>>>>>>> 19759ad7
# 启动 Worker 进程，只处理英语和中文任务
trans-hub worker --lang en zh

# 自定义批处理大小为 20，轮询间隔为 10 秒
<<<<<<< HEAD
python -m trans_hub.cli_main worker --lang en --batch-size 20 --poll-interval 10
=======
trans-hub worker --batch-size 20 --poll-interval 10
>>>>>>> 19759ad7
```

### request
提交一个新的翻译请求到队列中。

**参数**:
- `text`: 要翻译的文本内容（必需参数）
- `--target`, `-t`: 目标语言列表（必需参数）
- `--source`, `-s`: 源语言（可选，自动检测）
- `--business-id`, `-b`: 业务ID（可选）
- `--force`, `-f`: 强制重新翻译，即使已有结果（可选）

**示例**:
```bash
# 提交翻译请求，将文本翻译为法语和西班牙语
trans-hub request "Hello world" --target fr es

# 指定源语言为英语
trans-hub request "Hello world" --target fr es --source en

# 添加业务ID并强制重新翻译
trans-hub request "Hello world" --target fr es --business-id marketing --force
```

### gc
执行数据库垃圾回收，清理过期的、无关联的旧数据。

**参数**:
- `--retention-days`, `-r`: 保留天数，默认值为 90
- `--dry-run`, `-d`: 仅预览，不执行删除（可选）

**示例**:
```bash
# 执行垃圾回收，保留最近 90 天的数据
trans-hub gc

# 自定义保留天数为 30 天
trans-hub gc --retention-days 30

# 仅预览垃圾回收结果，不实际删除数据
trans-hub gc --dry-run
```

### db-migrate
执行数据库迁移。

**参数**:
- `--database-url`, `-u`: 数据库 URL（可选，默认使用配置文件中的值）

**示例**:
```bash
# 使用配置文件中的数据库 URL 执行迁移
trans-hub db-migrate

# 指定自定义数据库 URL
trans-hub db-migrate --database-url sqlite:///custom.db
```<|MERGE_RESOLUTION|>--- conflicted
+++ resolved
@@ -35,21 +35,20 @@
 
 **示例**:
 ```bash
-<<<<<<< HEAD
-=======
+
 # 启动 Worker 进程，处理所有语言的任务
 trans-hub worker
 
->>>>>>> 19759ad7
+
 # 启动 Worker 进程，只处理英语和中文任务
 trans-hub worker --lang en zh
 
 # 自定义批处理大小为 20，轮询间隔为 10 秒
-<<<<<<< HEAD
+
 python -m trans_hub.cli_main worker --lang en --batch-size 20 --poll-interval 10
-=======
+
 trans-hub worker --batch-size 20 --poll-interval 10
->>>>>>> 19759ad7
+
 ```
 
 ### request
